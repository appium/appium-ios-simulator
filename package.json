--- conflicted
+++ resolved
@@ -4,11 +4,7 @@
   "keywords": [
     "appium"
   ],
-<<<<<<< HEAD
   "version": "1.0.0",
-=======
-  "version": "0.0.17",
->>>>>>> 697ed2cd
   "author": "appium",
   "license": "Apache-2.0",
   "repository": {
@@ -27,19 +23,11 @@
     "lib": "lib"
   },
   "dependencies": {
-<<<<<<< HEAD
     "appium-instruments": "3.0.0-beta14",
     "appium-logger": "^2.0.0",
     "appium-support": "^2.0.0",
     "appium-xcode": "^3.0.1",
     "asyncbox": "^2.3.1",
-=======
-    "appium-instruments": "beta",
-    "appium-logger": "^2.0.0",
-    "appium-support": "^2.0.0",
-    "appium-xcode": "^3.0.1",
-    "asyncbox": "^2.2.0",
->>>>>>> 697ed2cd
     "babel-runtime": "=5.8.24",
     "bluebird": "^2.9.34",
     "glob": "^5.0.14",
@@ -56,19 +44,11 @@
     "watch": "./node_modules/.bin/gulp"
   },
   "devDependencies": {
-<<<<<<< HEAD
-    "appium-gulp-plugins": "^1.2.12",
-    "chai": "^2.3.0",
-    "chai-as-promised": "^5.0.0",
-    "gulp": "^3.8.11",
-    "mochawait": "^2.0.0",
-=======
     "appium-gulp-plugins": "^1.3.11",
     "chai": "^3.2.0",
     "chai-as-promised": "^5.0.0",
     "gulp": "^3.8.11",
     "sinon": "^1.15.4",
->>>>>>> 697ed2cd
     "yargs": "^3.9.0"
   }
 }