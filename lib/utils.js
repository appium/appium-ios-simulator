import log from './logger';
import _ from 'lodash';
import { exec } from 'teen_process';
import { waitForCondition } from 'asyncbox';
import { getVersion } from 'appium-xcode';
import { getDevices } from 'node-simctl';
import { fs } from 'appium-support';
import { Certificate } from './certificate';
import path from 'path';
import Simulator from './simulator-xcode-6';

const OSASCRIPT_TIMEOUT = 10000;

async function killAllSimulators (timeout = OSASCRIPT_TIMEOUT) {
  log.debug('Killing all iOS Simulators');

  let appName;
  let xcodeVersion = await getVersion(true);
  if (xcodeVersion.major >= 7) {
    appName = 'Simulator';
  } else {
    appName = 'iOS Simulator';
  }

  try {
    await exec('osascript', ['-e', `quit app "${appName}"`], {timeout});
  } catch (e) {
    let errString = JSON.stringify(e);
    if (errString.match(/Application isn.t running/)) {
      // on some systems we get an error that the application is not running
      log.debug('Application is not running. Continuing');
    } else if (e.message.match(/timed out/)) {
      // sometimes, especially in xcode 8, the sim hangs
      log.debug('Killing simulator timed out. Using killall signal');
      await exec('killall', [appName]);
    } else {
      log.errorAndThrow(e);
    }
  }

  // wait for all the devices to be shutdown before Continuing
  // but only print out the failed ones when they are actually fully failed
  let remainingDevices;
  async function allSimsAreDown () {
    remainingDevices = [];
    let devices = await getDevices();
    devices = _.flatten(_.values(devices));
    return _.every(devices, (sim) => {
      let state = sim.state.toLowerCase();
      let done = state === 'shutdown' ||
                 state === 'unavailable' ||
                 state === 'disconnected';
      if (!done) {
        remainingDevices.push(`Simulator not shut down: ${sim.name} (${sim.sdk}, udid: ` +
                              `${sim.udid}) is still in state '${state}'`);
      }
      return done;
    });
  }
  try {
    await waitForCondition(allSimsAreDown, {
      waitMs: 60 * 1000,
      intervalMs: 200
    });
  } catch (err) {
    if (remainingDevices && remainingDevices.length !== 0) {
      log.error('The following devices are not in the correct state:');
      for (let device of remainingDevices) {
        log.error(`    ${device}`);
      }
    }
    throw err;
  }
}

async function endAllSimulatorDaemons () {
  log.debug('Ending all simulator daemons');
  for (let servicePattern of ['com.apple.iphonesimulator', 'com.apple.CoreSimulator']) {
    log.debug(`Killing any other ${servicePattern} daemons`);
    let launchCtlCommand = `launchctl list | grep ${servicePattern} | cut -f 3 | xargs -n 1 launchctl`;
    try {
      let stopCmd = `${launchCtlCommand} stop`;
      await exec('bash', ['-c', stopCmd]);
    } catch (err) {
      log.warn(`Could not stop ${servicePattern} daemons, carrying on anyway!`);
    }
    try {
      let removeCmd = `${launchCtlCommand} remove`;
      await exec('bash', ['-c', removeCmd]);
    } catch (err) {
      log.warn(`Could not remove ${servicePattern} daemons, carrying on anyway!`);
    }
  }
  // waiting until the simulator service has died.
  try {
    await waitForCondition(async () => {
      let {stdout} = await exec('bash', ['-c',
        `ps -e  | grep launchd_sim | grep -v bash | grep -v grep | awk {'print$1'}`]);
      return stdout.trim().length === 0;
    }, {waitMs: 5000, intervalMs: 500});
  } catch (err) {
    log.warn(`Could not end all simulator daemons, carrying on!`);
  }
  log.debug('Finishing ending all simulator daemons');
}

async function simExists (udid) {
  // see the README for github.com/appium/node-simctl for example output of getDevices()
  let devices = await getDevices();

  devices = _.toPairs(devices).map((pair) => {
    return pair[1];
  }).reduce((a, b) => {
    return a.concat(b);
  }, []);
  return !!_.find(devices, (sim) => {
    return sim.udid === udid;
  });
}

async function safeRimRaf (delPath, tryNum = 0) {
  try {
    await fs.rimraf(delPath);
  } catch (err) {
    if (tryNum < 20) {
      if (err.message.indexOf('ENOTEMPTY') !== -1) {
        log.debug(`Path '${delPath}' was not empty during delete; retrying`);
        return safeRimRaf(delPath, tryNum + 1);
      } else if (err.message.indexOf('ENOENT') !== -1) {
        log.debug(`Path '${delPath}'' did not exist when we tried to delete, ignoring`);
        return safeRimRaf(delPath, tryNum + 1);
      }
    }
  }
}


async function installSSLCert (pemText, udid) {
  // Check that openssl is installed on the path
  try {
    await fs.which('openssl');
  } catch (e) {
    log.debug(`customSSLCert requires openssl to be available on path`);
    log.errorAndThrow(`Command 'openssl' not found`);
  }

<<<<<<< HEAD
  // Check that sqlite3 is installed on the path
  try {
    await exec('which', ['sqlite3']);
  } catch (e) {
    log.debug(`customSSLCert requires sqlite3 to be available on path`);
    log.errorAndThrow(`Command 'sqlite3' not found`);
  }

  let tempFileName = path.resolve(`${__dirname}/temp-ssl-cert.pem`);
  let pathToKeychain = path.resolve(new Simulator(udid).getDir());
=======
  let tempFileName = path.resolve(__dirname, 'temp-ssl-cert.pem');
  let pathToKeychain = new Simulator(udid).getDir();
>>>>>>> a0da9b2d
  await fs.writeFile(tempFileName, pemText);
  try {
    await fs.stat(pathToKeychain);
  } catch (e) {
    log.debug(`Could not install SSL certificate. No simulator with udid '${udid}'`);
    log.errorAndThrow(e);
  }
  let certificate = new Certificate(tempFileName);
  log.debug(`Installing certificate to ${pathToKeychain}`);
  await certificate.add(pathToKeychain);
  await fs.unlink(tempFileName);
  return certificate;
}

async function uninstallSSLCert (pemText, udid) {
  try {
    let tempFileName = path.resolve(__dirname, 'temp-ssl-cert.pem');
    let pathToKeychain = path.resolve(new Simulator(udid).getDir());
    await fs.writeFile(tempFileName, pemText);
    let certificate = new Certificate(tempFileName);
    await certificate.remove(pathToKeychain);
    await fs.unlink(tempFileName);
    return certificate;
  } catch (e) {
    log.debug(`Could not uninstall SSL certificate. No simulator with udid '${udid}'`);
    log.errorAndThrow(e);
  }
}

export { killAllSimulators, endAllSimulatorDaemons, safeRimRaf, simExists, installSSLCert, uninstallSSLCert };<|MERGE_RESOLUTION|>--- conflicted
+++ resolved
@@ -144,7 +144,6 @@
     log.errorAndThrow(`Command 'openssl' not found`);
   }
 
-<<<<<<< HEAD
   // Check that sqlite3 is installed on the path
   try {
     await exec('which', ['sqlite3']);
@@ -155,10 +154,6 @@
 
   let tempFileName = path.resolve(`${__dirname}/temp-ssl-cert.pem`);
   let pathToKeychain = path.resolve(new Simulator(udid).getDir());
-=======
-  let tempFileName = path.resolve(__dirname, 'temp-ssl-cert.pem');
-  let pathToKeychain = new Simulator(udid).getDir();
->>>>>>> a0da9b2d
   await fs.writeFile(tempFileName, pemText);
   try {
     await fs.stat(pathToKeychain);
