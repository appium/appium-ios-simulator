import crypto from 'crypto';
import B from 'bluebird';
import path from 'path';
import { fs, mkdirp } from 'appium-support';
<<<<<<< HEAD
import { exec } from 'teen_process';

const openssl = B.promisify(require('openssl-wrapper').exec);

let tset = `<?xml version="1.0" encoding="UTF-8"?>\n
    <!DOCTYPE plist PUBLIC "-//Apple//DTD PLIST 1.0//EN" "http://www.apple.com/DTDs/PropertyList-1.0.dtd">
    <plist version="1.0">
=======
import log from './logger';


// these will be lazily loaded, because the sqlite3 module installation is
// fragile and often doesn't load. we don't want the error message unless
// the user actually tries to use the certificate functionality
let sqlite3;
let openssl;

function loadSqlite3 () {
  try {
    sqlite3 = B.promisifyAll(require('sqlite3'));
    openssl = B.promisify(require('openssl-wrapper').exec);
  } catch (err) {
    log.errorAndThrow(`Unable to load sqlite3 module: ${err.message}.`);
  }
}

const tset = `<?xml version=\"1.0\" encoding=\"UTF-8\"?>\n
    <!DOCTYPE plist PUBLIC \"-//Apple//DTD PLIST 1.0//EN\" \"http://www.apple.com/DTDs/PropertyList-1.0.dtd\">
    <plist version=\"1.0\">
>>>>>>> a0da9b2d
    <array/>
</plist>`;

/**
 * Library for programatically adding certificates
 */
class Certificate {

  constructor (pemFilename) {
    this.pemFilename = pemFilename;

    // there is no point in going further in the process if we can't access the
    // necessary sqlite3 module
    loadSqlite3();
  }

  /**
   * Add a certificate to the TrustStore
   */
  async add (dir) {
    let data = (await this.getDerData(this.pemFilename)).toString('hex'); 
    let subject = (await this.getSubject(this.pemFilename));
    let sha1 = (await this.getFingerPrint(this.data)).toString('hex');

    let trustStore = new TrustStore(dir);
    return trustStore.addRecord(sha1, tset, subject, data);
  }

  /**
   * Checks if keychain at given directory has this certificate
   */
  async has (dir) {
    let subject = await this.getSubject(this.pemFilename);
    let trustStore = new TrustStore(dir);
    return await trustStore.hasRecords(subject);
  }

  /**
   * Remove certificate from the TrustStore
   */
  async remove (dir) {
    let subject = await this.getSubject(this.pemFilename);
    let trustStore = new TrustStore(dir);
    return trustStore.removeRecord(subject);
  }

  /**
   * Translate PEM file to DER buffer
   */
  async getDerData () {
    if (this.data) {
      return this.data;
    }

    // Convert 'pem' file to 'der'
    this.data = await openssl('x509', {
      outform: 'der',
      in: this.pemFilename
    });

    return this.data;
  }

  /**
   * Get SHA1 fingerprint from der data before
   */
  async getFingerPrint () {
    if (this.fingerprint) {
      return this.fingerprint;
    }

    let data = await this.getDerData();
    let shasum = crypto.createHash('sha1');
    shasum.update(data);
    this.fingerprint = shasum.digest();
    return this.fingerprint;
  }

  /**
   * Parse the subject from the der data
   */
  async getSubject () {
    if (this.subject) {
      return this.subject;
    }

    // Convert 'pem' file to 'der'
    let subject = await openssl('x509', {
      noout: true,
      subject: true,
      in: this.pemFilename
    });
    let subRegex = /^subject[\w\W]*\/CN=([\w\W]*)(\n)?/;
    this.subject = subject.toString().match(subRegex)[1];
    return this.subject;
  }

}

/**
 * Interface for adding and removing records to TrustStore.sqlite3 databases that Keychains use
 */
class TrustStore {
  constructor (sharedResourceDir) {
    this.sharedResourceDir = sharedResourceDir;
<<<<<<< HEAD
=======

    // there is no point in going further in the process if we can't access the
    // necessary sqlite3 module
    loadSqlite3();
>>>>>>> a0da9b2d
  }

  /**
   * Get TrustStore database associated with this simulator
   */
  async getDB () {
    if (this.db) {
      return this.db;
    }

    // If the sim doesn't have a keychains directory, create one
    let keychainsPath = path.resolve(this.sharedResourceDir, 'Library', 'Keychains');
    if (!(await fs.exists(keychainsPath))) {
      await mkdirp(keychainsPath);
    }

    // Open sqlite database
<<<<<<< HEAD
    this.db = path.resolve(keychainsPath, 'TrustStore.sqlite3');

    // If it doesn't have a tsettings table, create one
    await this.execSQLiteQuery(`CREATE TABLE IF NOT EXISTS tsettings (sha1 BLOB NOT NULL DEFAULT '', subj BLOB NOT NULL DEFAULT '', tset BLOB, data BLOB, PRIMARY KEY(sha1));`); 
    try {
      await this.execSQLiteQuery('CREATE INDEX isubj ON tsettings(subj);');
    } catch (e) { }
    

    return this.db; 
=======
    this.db = new sqlite3.Database(path.resolve(keychainsPath, 'TrustStore.sqlite3'));

    // If it doesn't have a tsettings table, create one
    await this.db.runAsync(`
      CREATE TABLE IF NOT EXISTS tsettings (
        sha1 BLOB NOT NULL DEFAULT '',
        subj BLOB NOT NULL DEFAULT '',
        tset BLOB,
        data
        BLOB,
        PRIMARY KEY(sha1)
      );
      CREATE INDEX isubj ON tsettings(subj);
    `);

    return this.db;
>>>>>>> a0da9b2d
  }

  /**
   * Add record to tsettings
   */
  async addRecord (sha1, tset, subj, data) {
<<<<<<< HEAD
    if (await this.hasRecords(subj)) {
      return await this.execSQLiteQuery(`UPDATE tsettings SET sha1=x'?', tset='?', data=x'?' WHERE subj='?'`, sha1, tset, data, subj);
    } else {
      return await this.execSQLiteQuery(`INSERT INTO tsettings (sha1, subj, tset, data) VALUES (x'?', '?', '?', x'?')`, sha1, subj, tset, data);
=======
    let existingRecords = await this.getRecords(subj);
    let db = await this.getDB();
    if (existingRecords.length > 0) {
      return await db.runAsync(`UPDATE tsettings SET sha1=?, tset=?, data=? WHERE subj=?`, [sha1, tset, data, subj]);
    } else {
      return await db.runAsync(`INSERT INTO tsettings (sha1, subj, tset, data) VALUES (?, ?, ?, ?)`, [sha1, subj, tset, data]);
>>>>>>> a0da9b2d
    }
  }

  /**
   * Remove record from tsettings
   */
  async removeRecord (subj) {
<<<<<<< HEAD
    return await this.execSQLiteQuery(`DELETE FROM tsettings WHERE subj = '?'`, subj);
=======
    let db = await this.getDB();
    return await db.runAsync(`DELETE FROM tsettings WHERE subj = ?`, [subj]);
>>>>>>> a0da9b2d
  }

  /**
   * Get a record from tsettings
   */
<<<<<<< HEAD
  async hasRecords (subj) {
    return (await this.getRecordCount(subj)) > 0;
  } 

  async getRecordCount (subj) {
    let result =  (await this.execSQLiteQuery(`SELECT count(*) FROM tsettings WHERE subj = '?'`, subj)).stdout;
    return parseInt(result.split('=')[1], 10);
  }

  escapeQuery (query) {
    return query.replace(/'/g, "''");
  }

  /**
   * Runs a command line sqlite3 query
   */
  async execSQLiteQuery (query, ...queryParams) {
    let queryTokens = query.split('?');
    let formattedQuery = [];
    queryParams.forEach((param, i) => {
      formattedQuery.push(queryTokens[i]);
      formattedQuery.push(this.escapeQuery(param));
    }); 
    formattedQuery.push(queryTokens[queryTokens.length - 1]); 

    let db = await this.getDB();
    return await exec('sqlite3', ['-line', db, formattedQuery.join('')]);
=======
  async getRecords (subj) {
    let db = await this.getDB();
    return await db.allAsync(`SELECT * FROM tsettings WHERE subj = ?`, [subj]);
>>>>>>> a0da9b2d
  }
}

export default Certificate;
export { Certificate, TrustStore };<|MERGE_RESOLUTION|>--- conflicted
+++ resolved
@@ -2,7 +2,6 @@
 import B from 'bluebird';
 import path from 'path';
 import { fs, mkdirp } from 'appium-support';
-<<<<<<< HEAD
 import { exec } from 'teen_process';
 
 const openssl = B.promisify(require('openssl-wrapper').exec);
@@ -10,29 +9,6 @@
 let tset = `<?xml version="1.0" encoding="UTF-8"?>\n
     <!DOCTYPE plist PUBLIC "-//Apple//DTD PLIST 1.0//EN" "http://www.apple.com/DTDs/PropertyList-1.0.dtd">
     <plist version="1.0">
-=======
-import log from './logger';
-
-
-// these will be lazily loaded, because the sqlite3 module installation is
-// fragile and often doesn't load. we don't want the error message unless
-// the user actually tries to use the certificate functionality
-let sqlite3;
-let openssl;
-
-function loadSqlite3 () {
-  try {
-    sqlite3 = B.promisifyAll(require('sqlite3'));
-    openssl = B.promisify(require('openssl-wrapper').exec);
-  } catch (err) {
-    log.errorAndThrow(`Unable to load sqlite3 module: ${err.message}.`);
-  }
-}
-
-const tset = `<?xml version=\"1.0\" encoding=\"UTF-8\"?>\n
-    <!DOCTYPE plist PUBLIC \"-//Apple//DTD PLIST 1.0//EN\" \"http://www.apple.com/DTDs/PropertyList-1.0.dtd\">
-    <plist version=\"1.0\">
->>>>>>> a0da9b2d
     <array/>
 </plist>`;
 
@@ -43,10 +19,6 @@
 
   constructor (pemFilename) {
     this.pemFilename = pemFilename;
-
-    // there is no point in going further in the process if we can't access the
-    // necessary sqlite3 module
-    loadSqlite3();
   }
 
   /**
@@ -138,13 +110,6 @@
 class TrustStore {
   constructor (sharedResourceDir) {
     this.sharedResourceDir = sharedResourceDir;
-<<<<<<< HEAD
-=======
-
-    // there is no point in going further in the process if we can't access the
-    // necessary sqlite3 module
-    loadSqlite3();
->>>>>>> a0da9b2d
   }
 
   /**
@@ -162,7 +127,6 @@
     }
 
     // Open sqlite database
-<<<<<<< HEAD
     this.db = path.resolve(keychainsPath, 'TrustStore.sqlite3');
 
     // If it doesn't have a tsettings table, create one
@@ -173,43 +137,16 @@
     
 
     return this.db; 
-=======
-    this.db = new sqlite3.Database(path.resolve(keychainsPath, 'TrustStore.sqlite3'));
-
-    // If it doesn't have a tsettings table, create one
-    await this.db.runAsync(`
-      CREATE TABLE IF NOT EXISTS tsettings (
-        sha1 BLOB NOT NULL DEFAULT '',
-        subj BLOB NOT NULL DEFAULT '',
-        tset BLOB,
-        data
-        BLOB,
-        PRIMARY KEY(sha1)
-      );
-      CREATE INDEX isubj ON tsettings(subj);
-    `);
-
-    return this.db;
->>>>>>> a0da9b2d
   }
 
   /**
    * Add record to tsettings
    */
   async addRecord (sha1, tset, subj, data) {
-<<<<<<< HEAD
     if (await this.hasRecords(subj)) {
       return await this.execSQLiteQuery(`UPDATE tsettings SET sha1=x'?', tset='?', data=x'?' WHERE subj='?'`, sha1, tset, data, subj);
     } else {
       return await this.execSQLiteQuery(`INSERT INTO tsettings (sha1, subj, tset, data) VALUES (x'?', '?', '?', x'?')`, sha1, subj, tset, data);
-=======
-    let existingRecords = await this.getRecords(subj);
-    let db = await this.getDB();
-    if (existingRecords.length > 0) {
-      return await db.runAsync(`UPDATE tsettings SET sha1=?, tset=?, data=? WHERE subj=?`, [sha1, tset, data, subj]);
-    } else {
-      return await db.runAsync(`INSERT INTO tsettings (sha1, subj, tset, data) VALUES (?, ?, ?, ?)`, [sha1, subj, tset, data]);
->>>>>>> a0da9b2d
     }
   }
 
@@ -217,18 +154,12 @@
    * Remove record from tsettings
    */
   async removeRecord (subj) {
-<<<<<<< HEAD
     return await this.execSQLiteQuery(`DELETE FROM tsettings WHERE subj = '?'`, subj);
-=======
-    let db = await this.getDB();
-    return await db.runAsync(`DELETE FROM tsettings WHERE subj = ?`, [subj]);
->>>>>>> a0da9b2d
   }
 
   /**
    * Get a record from tsettings
    */
-<<<<<<< HEAD
   async hasRecords (subj) {
     return (await this.getRecordCount(subj)) > 0;
   } 
@@ -256,11 +187,6 @@
 
     let db = await this.getDB();
     return await exec('sqlite3', ['-line', db, formattedQuery.join('')]);
-=======
-  async getRecords (subj) {
-    let db = await this.getDB();
-    return await db.allAsync(`SELECT * FROM tsettings WHERE subj = ?`, [subj]);
->>>>>>> a0da9b2d
   }
 }
 
